--- conflicted
+++ resolved
@@ -133,21 +133,16 @@
         for idx, key in enumerate(ui_labels.ROBOT_TYPE):
             label = ui_labels.ROBOT_TYPE[key].label
             name = ui_labels.ROBOT_TYPE[key].name
-            ctrl = wx.StaticText(
-                self.panel, size=(150, -1), name=name
-            )
-            self.widgets[name] = ctrl
-            self.widget_keys[key] = ctrl
+            self.widgets[name] = wx.StaticText(
+                self.panel, size=(150, -1),
+                name=ui_labels.ROBOT_TYPE[key].name
+            )
             szr_grd_robot_type.Add(
                 wx.StaticText(self.panel, label=label),
                 pos=(idx, 0), flag=wx.LEFT, border=10
             )
             szr_grd_robot_type.Add(
-<<<<<<< HEAD
                 self.widgets[name], pos=(idx, 1),
-=======
-                ctrl, pos=(idx, 1),
->>>>>>> a2e7232e
                 flag=wx.LEFT | wx.RIGHT, border=10
             )
         szr_robot_type.Add(
@@ -286,13 +281,8 @@
         )
         szr_grd_joint_velacc = wx.GridBagSizer(5, 5)
         self.params_in_grid(
-<<<<<<< HEAD
-            szr_grd_joint_velacc, elements=ui_labels.JOINT_VEL_ACC,
-            rows=3, cols=1, width=75,
-=======
             szr_grd_joint_velacc, elements=ui_labels.JOINT_PARAMS,
             rows=3, cols=2, width=75,
->>>>>>> a2e7232e
         )
         szr_joint_velacc.Add(szr_grd_joint_velacc,
             flag=wx.ALL | wx.ALIGN_CENTER, border=2
