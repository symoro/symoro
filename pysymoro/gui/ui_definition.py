--- conflicted
+++ resolved
@@ -5,11 +5,7 @@
 
 import wx
 import wx.lib.scrolledpanel as scrolled
-<<<<<<< HEAD
 
-=======
-from core.symoro import SIMPLE, TREE, CLOSED_LOOP
->>>>>>> f0f37625
 from sympy import Expr, Symbol
 
 try:
