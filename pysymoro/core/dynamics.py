--- conflicted
+++ resolved
@@ -10,7 +10,6 @@
 
 ECN - ARIA1 2013
 """
-<<<<<<< HEAD
 
 
 import sympy
@@ -30,16 +29,6 @@
     from core.kinematics import compute_speeds_accelerations
     from core.kinematics import compute_omega
 
-=======
-from copy import copy, deepcopy
-import sympy
-from sympy import Matrix
-from symoro import Symoro, Init, hat, ZERO
-from geometry import compute_screw_transform
-from geometry import compute_rot_trans, Transform
-from kinematics import compute_vel_acc
-from kinematics import compute_omega
->>>>>>> f0f37625
 
 chars = 'ABCDEFGHJKLMNPQRSTUVWXYZ'
 inert_names = ('XXR', 'XYR', 'XZR', 'YYR', 'YZR',
