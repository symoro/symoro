--- conflicted
+++ resolved
@@ -12,16 +12,12 @@
 """
 
 from sympy import Matrix, zeros, eye, sin, cos
-<<<<<<< HEAD
 
 try:
     from pysymoro.core.symoro import Symoro, Init, hat
 except ImportError:
     from core.symoro import Symoro, Init, hat
 
-=======
-from symoro import Symoro, Init, hat
->>>>>>> f0f37625
 
 Z_AXIS = Matrix([0, 0, 1])
 
