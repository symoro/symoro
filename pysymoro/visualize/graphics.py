--- conflicted
+++ resolved
@@ -9,17 +9,12 @@
 import OpenGL.GLU as glu
 import wx
 import wx.lib.agw.floatspin as FS
+import OpenGL.GL as gl
+import OpenGL.GLU as glu
+from objects import Frame, RevoluteJoint, FixedJoint, PrismaticJoint
 from wx.glcanvas import GLCanvas
 from numpy import sin, cos, radians, pi, inf, nan
-<<<<<<< HEAD
-=======
-from math import atan2
->>>>>>> f0f37625
 from sympy import Expr
-from core.symoro import Symoro, CLOSED_LOOP
-from core.invgeom import loop_solve
-from core.geometry import dgm
-
 
 from objects import Frame, RevoluteJoint, FixedJoint, PrismaticJoint
 try:
